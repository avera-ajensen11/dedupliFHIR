--- conflicted
+++ resolved
@@ -9,11 +9,4 @@
 
 This policy describes *what systems and types of research* are covered under this
 policy, *how to send* us vulnerability reports, and *how long* we ask security
-<<<<<<< HEAD
-researchers to wait before publicly disclosing vulnerabilities.
-=======
-researchers to wait before publicly disclosing vulnerabilities.
-
-If you have other cybersecurity related questions, please contact us at
-[csirc@hhs.gov](mailto:csirc@hhs.gov).
->>>>>>> 6874c2ea
+researchers to wait before publicly disclosing vulnerabilities.