{
  "name": "deduplifhir-app",
  "version": "1.0.0",
  "productName": "DedupliFHIR",
  "description": "An Electron app that uses the DedupliFHIR CLI to provide data-linkage and AI deduplication for reported ACO data at scale.",
  "author": "Natalia Luzuriaga",
  "license": "CC0-1.0",
  "main": "main.js",
  "scripts": {
    "start": "electron .",
    "lint": "eslint ./**.js",
    "lint:fix": "eslint --quiet --fix \"**.js\"",
    "prettier": "prettier --check ./**.{js,css}",
    "prettier:fix": "prettier --write \"./**.{js,css}\"",
    "test": "playwright test --timeout=120000",
    "pack": "electron-builder --dir",
    "dist": "cd .. && make dist"
  },
  "build": {
    "appId": "gov.cms.deduplifhir",
    "mac": {
      "icon": "assets/DedupliFHIR-Icon-MacOS.icns"
    },
    "win": {
      "icon": "assets/DedupliFHIR-Icon-Windows.ico"
    },
    "linux": {
      "icon": "assets/DedupliFHIR-Icon-Linux.png"
    },
    "extraResources": [
      {
        "from": "../python",
        "to": "python",
        "filter": [
          "**/*"
        ]
      },
      {
        "from": "../cli",
        "to": "cli",
        "filter": [
          "**/*"
        ]
      }
    ]
  },
  "repository": "https://github.com/DSACMS/dedupliFHIR",
  "devDependencies": {
    "@electron-toolkit/eslint-config-prettier": "^2.0.0",
    "@playwright/test": "^1.45.0",
    "electron": "^28.0.0",
    "electron-builder": "^24.13.3",
    "eslint": "^8.57.0",
<<<<<<< HEAD
    "prettier": "^3.3.3"
=======
    "prettier": "^3.3.2"
>>>>>>> 8da4c125
  },
  "dependencies": {
    "@uswds/uswds": "3.8.2",
    "fs-extra": "^11.2.0",
    "python-shell": "^5.0.0"
  }
}<|MERGE_RESOLUTION|>--- conflicted
+++ resolved
@@ -51,11 +51,8 @@
     "electron": "^28.0.0",
     "electron-builder": "^24.13.3",
     "eslint": "^8.57.0",
-<<<<<<< HEAD
     "prettier": "^3.3.3"
-=======
-    "prettier": "^3.3.2"
->>>>>>> 8da4c125
+
   },
   "dependencies": {
     "@uswds/uswds": "3.8.2",
