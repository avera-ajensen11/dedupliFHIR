"""
Below is the definition of the settings for the splink linker object

These settings control the way that spink trains its model in order to
find duplicates.

The blocking rules determine the preliminary records to match to each other in 
order to train the model, for this to work the data needs a couple records with the
same first and last name in the input in order to find confirmed matches 

The comparisons list defines the way the model will compare the data in order to find
the probability that records are duplicates of each other. 
"""
import json
import uuid
import pandas as pd
import splink.duckdb.comparison_library as cl
import splink.duckdb.comparison_template_library as ctl
from splink.duckdb.blocking_rule_library import block_on


SPLINK_LINKER_SETTINGS_PATIENT_DEDUPE = {
    "link_type": "dedupe_only",
    "blocking_rules_to_generate_predictions": [
        block_on( "birth_date"),
        block_on(["ssn", "birth_date"]),
        block_on(["ssn", "street_address"]),
        block_on("phone"),
    ],
    "comparisons": [
        ctl.name_comparison("given_name", term_frequency_adjustments=True),
        ctl.name_comparison("family_name", term_frequency_adjustments=True),
        ctl.date_comparison("birth_date", cast_strings_to_date=True, invalid_dates_as_null=True),
        ctl.postcode_comparison("postal_code"),
        cl.exact_match("street_address", term_frequency_adjustments=True),
        cl.exact_match("phone",  term_frequency_adjustments=True),
    ],
    "retain_matching_columns": True,
    "retain_intermediate_calculation_columns": True,
    "max_iterations": 20,
    "em_convergence": 0.01
}


<<<<<<< HEAD

=======
>>>>>>> 935e66b4
#NOTE: The only reason this function is defined outside utils.py is because of a known bug with
#python multiprocessing: https://bugs.python.org/issue25053
def read_fhir_data(patient_record_path):
    """
    This function reads fhir data for a single patient and expresses the record as a dataframe
    with one record.

    Arguments:
        patient_record_path: The path to a single FHIR patient record, a JSON file.
    
    Returns:
        A dataframe holding FHIR data for a single patient.
    """
    try:
        with open(patient_record_path, "r", encoding="utf-8") as f:
            patient_json_record = json.load(f)
    except Exception as e:
        print(e)
        print(f"File: {patient_record_path}")
        raise e

    patient_dict = {
        "unique_id": uuid.uuid4().int,
        "family_name": [patient_json_record['entry'][0]['resource']['name'][0]['family']],
        "given_name": [patient_json_record['entry'][0]['resource']['name'][0]['given'][0]],
        "gender": [patient_json_record['entry'][0]['resource']['gender']],
        "birth_date": patient_json_record['entry'][0]['resource']['birthDate'],
        "phone": [patient_json_record['entry'][0]['resource']['telecom'][0]['value']],
        "street_address": [patient_json_record['entry'][0]['resource']['address'][0]['line'][0]],
        "city": [patient_json_record['entry'][0]['resource']['address'][0]['city']],
        "state": [patient_json_record['entry'][0]['resource']['address'][0]['state']],
        "postal_code": [patient_json_record['entry'][0]['resource']['address'][0]['postalCode']],
        "ssn": [patient_json_record['entry'][0]['resource']['identifier'][1]['value']],
        "path": patient_record_path
    }
    #print(patient_dict)

    return pd.DataFrame(patient_dict)<|MERGE_RESOLUTION|>--- conflicted
+++ resolved
@@ -42,10 +42,6 @@
 }
 
 
-<<<<<<< HEAD
-
-=======
->>>>>>> 935e66b4
 #NOTE: The only reason this function is defined outside utils.py is because of a known bug with
 #python multiprocessing: https://bugs.python.org/issue25053
 def read_fhir_data(patient_record_path):
