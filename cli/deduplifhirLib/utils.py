--- conflicted
+++ resolved
@@ -64,8 +64,7 @@
 
     return pd.concat(df_list)
 
-<<<<<<< HEAD
-def parse_test_data(path):
+def parse_test_data(path,marked=False):
     """
     This function parses a csv file in a given path structure as patient data. It
     parses through the csv and creates a dataframe from it. 
@@ -75,9 +74,6 @@
     Returns:
         Dataframe containing all patient data
     """
-=======
-def parse_test_data(path,marked=False):
->>>>>>> dfc042ca
 
     df_list = []
     # reading csv file
@@ -133,34 +129,21 @@
         print(f"Format is {fmt}")
         print(f"Data dir is {data_dir}")
 
-<<<<<<< HEAD
+        training_df = parse_test_data('cli/deduplifhirLib/test_data.csv',marked=True)
         if fmt == "FHIR":
-            train_frame = parse_fhir_data(data_dir)
+            train_frame = pd.concat([parse_fhir_data(data_dir),training_df])
         elif fmt == "QRDA":
-            train_frame = parse_qrda_data(data_dir)
+            train_frame = pd.concat([parse_qrda_data(data_dir),training_df])
         elif fmt == "CSV":
-            train_frame = parse_test_data(data_dir)
+            train_frame = pd.concat([parse_test_data(data_dir),training_df])
+        elif fmt == "TEST":
+            train_frame = training_df
+
 
         lnkr = DuckDBLinker(train_frame, SPLINK_LINKER_SETTINGS_PATIENT_DEDUPE)
         lnkr.estimate_u_using_random_sampling(max_pairs=5e6)
 
         kwargs['linker'] = lnkr
-=======
-        training_df = parse_test_data('cli/deduplifhirLib/test_data.csv',marked=True)
-        if format == "FHIR":
-            df = pd.concat([parse_fhir_data(data_dir),training_df])
-        elif format == "QRDA":
-            df = pd.concat([parse_qrda_data(data_dir),training_df])
-        elif format == "CSV":
-            df = pd.concat([parse_test_data(data_dir),training_df])
-        elif format == "TEST":
-            df = training_df
-        
-        linker = DuckDBLinker(df, SPLINK_LINKER_SETTINGS_PATIENT_DEDUPE)
-        linker.estimate_u_using_random_sampling(max_pairs=5e6)
-
-        kwargs['linker'] = linker
->>>>>>> dfc042ca
         return func(*args,**kwargs)
 
     return wrapper
