[tool.poetry]
name = "cli"
version = "0.1.0"
description = ""
authors = ["Pat Sier <patrick.sier@cms.hhs.gov>",
    "Isaac Milarsky <imilarsky@gmail.com>" ]

[tool.poetry.dependencies]
python = "^3.10"
splink = "^4.0.4"
click = "^8.1.7"
pandas = "^2.2.2"
pytest = "^8.3.3"
openpyxl = "^3.1.2"
lxml = "^5.3.0"
pyarrow = "^17.0.0"
python-dateutil = "^2.9.0.post0"
text2num = "^2.5.1"
faker = "^30.8.2"

[tool.poetry.dev-dependencies]
<<<<<<< HEAD
black = "^24.10.0"
flake8 = "^7.1.0"
=======
black = "^24.4.2"
flake8 = "^7.1.1"
>>>>>>> c6bb809c
isort = "^5.13.2"


[tool.poetry.group.dev.dependencies]
pylint = "^3.3.1"

[build-system]
requires = ["poetry-core>=1.0.0"]
build-backend = "poetry.core.masonry.api"

[virtualenvs]
in-project = true<|MERGE_RESOLUTION|>--- conflicted
+++ resolved
@@ -19,13 +19,8 @@
 faker = "^30.8.2"
 
 [tool.poetry.dev-dependencies]
-<<<<<<< HEAD
 black = "^24.10.0"
-flake8 = "^7.1.0"
-=======
-black = "^24.4.2"
 flake8 = "^7.1.1"
->>>>>>> c6bb809c
 isort = "^5.13.2"
 
 
